--- conflicted
+++ resolved
@@ -633,25 +633,6 @@
 
 
 class Entry(BaseModel):
-<<<<<<< HEAD
-    pdb_id: str
-    release_date: str
-    oligomeric_state: str | None
-    determination_method: str | None
-    keywords: str | None
-    pH: str | None
-    resolution: float | None
-    chains: dict[str, Chain] = Field(default_factory=dict)
-    ligand_like_chains: dict[str, str] = Field(default_factory=dict)
-    systems: dict[str, System] = Field(default_factory=dict)
-    covalent_bonds: dict[str, list[tuple[str, str]]] = Field(default_factory=dict)
-    chain_to_seqres: dict[str, str] = Field(default_factory=dict)
-    validation: EntryValidation | None = None
-    pass_criteria: bool | None = None
-    water_chains: list[str] = Field(default_factory=list)
-    symmetry_mate_contacts: SymmetryMateContacts
-
-=======
     pdb_id: str = Field(
         default_factory=str,
         description="RCSB PDB ID. See https://mmcif.wwpdb.org/dictionaries/mmcif_pdbx_v50.dic/Items/_entry.id.html",
@@ -711,7 +692,6 @@
     symmetry_mate_contacts: dict[
         tuple[str, int], dict[tuple[str, int], set[int]]
     ] = Field(default_factory=dict, description="Symmetry mate contacts in the entry")
->>>>>>> cc7fce6f
     """
     This dataclass defines as system which included a protein-ligand complex
     and it's neighboring ligands and protein residues. For access to all
