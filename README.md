![plinder](https://github.com/user-attachments/assets/05088c51-36c8-48c6-a7b2-8a69bd40fb44)

<div align="center">
    <h1>The Protein Ligand INteractions Dataset and Evaluation Resource</h1>
</div>

---

[![license](https://img.shields.io/badge/License-Apache%202.0-blue.svg)](https://github.com/plinder-org/plinder/blob/master/LICENSE.txt)
[![publish](https://github.com/plinder-org/plinder/actions/workflows/main.yaml/badge.svg)](https://github.com/plinder-org/plinder/pkgs/container/plinder)
[![website](https://img.shields.io/badge/website-plinder-blue.svg)](https://www.plinder.sh/)
[![bioarXiv](https://img.shields.io/badge/bioarXiv-2024.07.17.603955v1-blue.svg)](https://www.biorxiv.org/content/10.1101/2024.07.17.603955v1)
[![docs](https://github.com/plinder-org/plinder/actions/workflows/docs.yaml/badge.svg)](https://plinder-org.github.io/plinder/)
[![coverage](https://github.com/plinder-org/plinder/raw/python-coverage-comment-action-data/badge.svg)](https://github.com/plinder-org/plinder/tree/python-coverage-comment-action-data)

![overview](https://github.com/user-attachments/assets/39d251b1-8114-4242-b9fc-e0cce900d22f)

# 📚 About

![plinder_banner](https://github.com/user-attachments/assets/43d129f2-3bb6-4903-81fa-182c351c64b6)

**plinder**, short for **p**rotein **l**igand **in**teractions **d**ataset and **e**valuation **r**esource, is a dataset and resource for training and evaluation of protein-ligand docking algorithms.

It is a comprehensive, annotated, high quality dataset, including:

- \> 400k PLI systems across > 11k SCOP domains and > 50k unique small molecules
- 500+ annotations for each system, including protein and ligand properties, quality, matched molecular series and more
- Automated curation pipeline to keep up with the PDB
- 14 PLI metrics and over 20 billion similarity scores
- Unbound \(_apo_\) and _predicted_ Alphafold2 structures linked to _holo_ systems
- `train-val-test` splits and ability to tune splitting based on the learning task
- Robust evaluation harness to simplify and standard performance comparison between models

The `plinder` project is a community effort, launched by the University of Basel, SIB Swiss Institute of Bioinformatics, VantAI, NVIDIA, MIT CSAIL, and will be regularly updated
We highly welcome contributions!
If you find `plinder` useful, please see the citation file for details on how to cite.

To accelerate community adoption, PLINDER will be used as the field’s new Protein-Ligand interaction dataset standard as part of an exciting competition at the upcoming 2024 [Machine Learning in Structural Biology (MLSB)](https://mlsb.io/) Workshop at NeurIPS, one of the fields’ premiere academic gatherings, which will be announced shortly.

# 👨💻 Getting Started

Please use a virtual environment for the `plinder` project.
We recommend the [miniforge](https://github.com/conda-forge/miniforge) environment manager.

**NOTE**: We currently only support a Linux environment. `plinder`
uses `openstructure` for some of its functionality and is available
from the `aivant` conda channel using `conda install aivant::openstructure`, but it is only built targeting Linux architectures.
For MacOS users, please see the relevant [docker](#package-publishing) resources below.

## Install plinder

The `plinder` package can be obtained from GitHub:

    git clone https://github.com/plinder-org/plinder.git
    cd plinder
    mamba env create -f environment.yml
    mamba activate plinder
    pip install .

Or with a development installation:

    cd plinder
    pip install -e '.[dev]'

# ⬇️ Getting the dataset


A work-in-progress documentation is available [here](https://plinder-org.github.io/plinder/), but in short we provide 2 ways of interacting with `plinder`:

1. A python API: using the `plinder.core` API, you can transparently and lazily
download and interact with most of the components of the dataset.

2. However, if you prefer to use the dataset directly, you can fetch it using [`gsutil`](https://cloud.google.com/storage/docs/gsutil) to directly fetch it from google cloud storage.


If you go with route 2:

## Downloading the dataset

    export PLINDER_RELEASE=2024-04 # Current release
    export PLINDER_ITERATION=v1 # Current iteration
    gsutil -m cp -r gs://plinder/${PLINDER_RELEASE}/${PLINDER_ITERATION}/* ~/.local/share/plinder/${PLINDER_RELEASE}/${PLINDER_ITERATION}/

**NOTE!**: the version used for the preprint is `gs://plinder/2024-04/v1`, however, we plan to release a newer version with updated annotations to be used for the MLSB challenge (`gs://plinder/2024-06/v2`) by Aug 18th.

This yields the following structure, with the `systems`, `splits`, and `index/annotation_table.parquet` being most important for direct usage and the rest containing useful annotations and medadata.


```bash
2024-04/                     # The "`plinder` release" (`PLINDER_RELEASE`)
|-- v1                       # The "`plinder` iteration" (`PLINDER_ITERATION`)
|   |-- systems              # Actual structure files for all systems (split by `two_char_code` and zipped)
|   |-- splits               # List of system ids in a .parquet and each split  the configs used to generate them (if available)
|   |-- clusters             # Pre-calculated cluster labels derived from the protein similarity dataset
|   |-- entries              # Raw annotations prior to consolidation (split by `two_char_code` and zipped)
|   |-- fingerprints         # Index mapping files for the ligand similarity dataset
|   |-- index                # Consolidated tabular annotations
|   |-- leakage              # Leakage results
|   |-- ligand_scores        # Ligand similarity parquet dataset
|   |-- ligands              # Ligand data expanded from entries for computing similarity
|   |-- linked_structures    # Linked structures
|   |-- mmp                  # Matched Molecular Series/Pair data
|   |-- scores               # Extended protein similarity parquet dataset
```



## Unpacking the structure files:

Identical to the PDB NextGen Archive, we split the structures into subdirectories of chunks to make loading and querying speed palatable.

The structure files can be found in the subfolder `plinder/${PLINDER_RELEASE}/${PLINDER_ITERATION}/systems`. To unpack the structures do the following

```bash
cd plinder/${PLINDER_RELEASE}/${PLINDER_ITERATION}/systems; for i in ls *zip; do unzip $i; done
```

This will yield directories such as `7zzh__1__1.A_4.A__4.C`, which is what we call a `plinder system id` of the form `<pdbid>__<biounit>__<chain_ids_of_receptor>__<chain_ids_of_ligand>`.
The directory contains `mmcif`, `pdb` and `sdf` file formats as well as some additional metadata (like chain mapping and fastas).

The naming of the directory is by `system` - since a given PDB entry can contain multiple protein-ligand complexes, we assign a plinder system id to every system. These `system id`s are also used for retrieving the splits, as shown in the next step

### Accessing the splits files:

`plinder/${PLINDER_RELEASE}/${PLINDER_ITERATION}/splits` contains an index for splits contained in a single parquet file. The most current split is `gs://plinder/2024-04/v1/splits/plinder-pl50.parquet` containing the pl50 split from the preprint. (Again: note this will be shortly updated to v2 and the v2 split will be used for the MLSB leaderboard)

```python
>>> import pandas as pd
>>> df = pd.read_parquet("gs://plinder/2024-04/v1/splits/plinder-pl50.parquet")
>>> df.head()
               system_id  split  cluster cluster_for_val_split
0      3grt__1__1.A__1.B  train  c100718                    c0
1  3grt__1__1.A_2.A__1.C  train  c196491                    c0
2      3grt__1__2.A__2.B  train  c100727                    c0
3  3grt__1__1.A_2.A__2.C  train  c234445                    c0
4      1grx__1__1.A__1.B  train  c186691                  c154
```

With the `system_id` contained in these split files, you can load the respective train, val & test splits **after unzipping** the `systems` directory. E.g. as shown in the Dataframe above, `~/.local/share/plinder/2024-04/v1/systems/gr/1grx__1__1.A__1.B/system.cif` will contain the full mmcif of the system. We also provide cif files of seperated receptors (`*/receptor.cif`) and ligands (`*/ligand_files/*.sdf`) as well as pdb files (`*/receptor.pdb`) but **strongly encourage cif**, pdb is considered a [legacy file format](https://pdb101.rcsb.org/learn/guide-to-understanding-pdb-data/beginner%E2%80%99s-guide-to-pdbx-mmcif).


Note: a non-redundant and quality-filtered smaller subset of this version was to train diffdock in the paper and is available at 2024-04/v0.

The folder also contains a `.yaml` which is the config used to generate the split and can be ignored unless you want to reproduce the splits.


## 🔢 Plinder versions

We version the `plinder` dataset with two controls:

- `PLINDER_RELEASE`: the month stamp of the last RCSB sync
- `PLINDER_ITERATION`: value that enables iterative development within a release

We version the `plinder` application using an automated semantic
versioning scheme based on the `git` commit history.
The `plinder.data` package is responsible for generating a dataset
release and the `plinder.core` package makes it easy to interact
with the dataset.

Changelog:
<<<<<<< HEAD
2024-06/v2 (Current):
- Improved SDF saving to handle some bond order issues
- Updated system definition to be more stable and independent of PLIP
- Added binding affinities from BindingDB and added "has_affinity" as priority for test split
- Annotated all crystal contacts
- Improved covalency detection
2024-04/v1: Version with redundancy removal by protein pocket and ligand similarity.
=======
2024-04/v1 (Current): Version with redundancy removal by protein pocket and ligand similarity.
>>>>>>> bb3a660c
2024-04/v0: Version used to re-train DiffDock in the paper, with redundancy removal based on \<pdbid\>\_\<ligand ccd codes\>

## 🏅 Gold standard benchmark sets

As part of `plinder` resource we also provide train, validation and test splits that are curated to minimize the information leakage based on protein-ligand interaction similarity. In addition, we have prioritized the systems that has a linked experimental `apo` structure or matched molecular series to support realistic inference scenarios for hit discovery and optimization.
Finally, a particular care is taken for test set that is further prioritized to contain high quality structures to provide unambiguous ground-truths for performance benchmarking.

![test_stratification](https://github.com/user-attachments/assets/5bb96534-f939-42b5-bf85-5ac3a71aa324)

Moreover, as we enticipate this resource to be used for benchmarking a wide range of methods, including those simultaneously predicting protein structure (aka. co-folding) or those generating novel ligand structures, we further stratified test (by novel ligand, pocket, protein or all) to cover a wide range of tasks.

**This will be made available for the v2 split on August 18th**

## ⚖️ Evaluation harness

See the [`plinder.eval`](docs/eval/README.md) docs for more details.

## 📦 Dataloader

Dataloader is currently under construction.

## ℹ️ Filters & Annotations

See the [`plinder.data`](docs/data/README.md) docs for more details.

## 📡 Future work

We are currently working on the following:

- Implementing the Dataloader
- Establishing a leaderboard
- Improving the documentation and examples

# 👨💻 Code organization

This code is split into 4 sub-packages

- `plinder.core`: core data structures for interacting with and loading the dataset.
- `plinder.data`: core code for generating the dataset
- `plinder.eval`: evaluation harness for the dataset that takes as an input predicted and ground truth structures in a pre-determined folder structure and returns a leaderboard-ready set of entries
- `plinder.methods`: implementations of the methods in the leaderboard that leverage plinder-primitives for training & running

# 💽 Dataset Generation

![workflow](https://github.com/user-attachments/assets/cde72643-5fdf-4998-8719-216d0cef2706)

See the [End-to-end pipeline](docs/data/README.md) description for technical details about the dataset generation.

# 📝 Examples & documentation

Package documentation, including API documentation, [example notebooks](examples/), and supplementary guides, are made available.

# ⚙️ Dev guide

To develop and test changes to the source code, please use a development installation:

## Dev mode install

    git clone https://github.com/plinder-org/plinder.git
    # OR
    git clone git@github.com:plinder-org/plinder.git
    cd plinder
    mamba env create -f environment.yml
    mamba activate plinder
    pip install -e '.[dev]'

Please install pre-commit hooks (the same checks will run in CI):

    pre-commit install

## Test suite

Test linting checks:

    tox -e lint

Run typing checks:

    tox -e type

Run the test suite:

    tox -e test

We lint with `ruff`. See `tox.ini` and `.pre-commit-config.yaml` for details.

## Debugging

In order to change log levels in `plinder`, please set:

    export PLINDER_LOG_LEVEL=10

## Contributing

This is a community effort and as such we highly encourage contributions.

## Package publishing

We publish the `plinder` project as a docker container, to ensure the highest
level of compatibility with non-Linux platforms. See the relevant docker resources
here for more details:

- `docker-compose.yml`: defines a `base` image, the `plinder` "app" and a `test` container
- `dockerfiles/base/`: contains the files for the `base` image
- `dockerfiles/main/`: contains the files for the `plinder` "app" image

The CI workflow will automatically semver bump the `plinder` version and publish
the `plinder` image to the GitHub Container Registry on merges to `main`. Control
over the version bumping semantics is handled by inspecting the commit history
since the previous release:

- If `bumpversion skip` is present in the commit message, the version will not be bumped
- If `bumpversion major` is present in the commit message, the major version will be bumped
- If `bumpversion minor` is present in the commit message, the minor version will be bumped
- If `bumpversion patch` is present in the commit message (or nothing is found), the patch version will be bumped

**NOTE**: The CI workflow will use the **most recent** match in the commit history to make its decision.

# 📃 Publications

Durairaj, Janani, Yusuf Adeshina, Zhonglin Cao, Xuejin Zhang, Vladas Oleinikovas, Thomas Duignan, Zachary McClure, Xavier Robin, Emanuele Rossi, Guoqing Zhou, Srimukh Prasad Veccham, Clemens Isert, Yuxing Peng, Prabindh Sundareson, Mehmet Akdel, Gabriele Corso, Hannes Stärk, Zachary Wayne Carpenter, Michael M. Bronstein, Emine Kucukbenli, Torsten Schwede, Luca Naef. 2024. “PLINDER: The Protein-Ligand Interactions Dataset and Evaluation Resource.”
[bioRxiv](https://doi.org/10.1101/2024.07.17.603955)
[ICML'24 ML4LMS](https://openreview.net/forum?id=7UvbaTrNbP)<|MERGE_RESOLUTION|>--- conflicted
+++ resolved
@@ -158,17 +158,13 @@
 with the dataset.
 
 Changelog:
-<<<<<<< HEAD
-2024-06/v2 (Current):
+2024-06/v2 (Upcoming):
 - Improved SDF saving to handle some bond order issues
 - Updated system definition to be more stable and independent of PLIP
 - Added binding affinities from BindingDB and added "has_affinity" as priority for test split
 - Annotated all crystal contacts
 - Improved covalency detection
-2024-04/v1: Version with redundancy removal by protein pocket and ligand similarity.
-=======
 2024-04/v1 (Current): Version with redundancy removal by protein pocket and ligand similarity.
->>>>>>> bb3a660c
 2024-04/v0: Version used to re-train DiffDock in the paper, with redundancy removal based on \<pdbid\>\_\<ligand ccd codes\>
 
 ## 🏅 Gold standard benchmark sets
